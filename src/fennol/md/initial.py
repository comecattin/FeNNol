from pathlib import Path

import numpy as np
import jax.numpy as jnp

from flax.core import freeze, unfreeze

from ..utils.io import last_xyz_frame


from ..models import FENNIX

from ..utils.periodic_table import PERIODIC_TABLE_REV_IDX, ATOMIC_MASSES
from ..utils.atomic_units import AtomicUnits as au


def load_model(simulation_parameters):

    models = {}
    models_files = {}

    large_model_file = simulation_parameters.get("model_file")
    large_model_file = Path(str(large_model_file).strip())
    models_files['large'] = large_model_file

    if 'small_model_file' in simulation_parameters:
        small_model_file = simulation_parameters.get("small_model_file")
        small_model_file = Path(str(small_model_file).strip())
        models_files['small'] = small_model_file

    for model_type, model_file in models_files.items():
        if not model_file.exists():
            raise FileNotFoundError(f"model file {model_file} not found")
        else:
            graph_config = simulation_parameters.get("graph_config", {})
            model = FENNIX.load(model_file, graph_config=graph_config)
            print(f"# {model_type} model_file: {model_file}")

        if 'energy_terms' in simulation_parameters:
            energy_terms = simulation_parameters["energy_terms"]
            if isinstance(energy_terms, str):
                energy_terms = energy_terms.split()
            model.set_energy_terms(energy_terms)
            print("# energy terms:", model.energy_terms)
        
        models[model_type] = model

    return models


def load_system_data(simulation_parameters, fprec):
    ## LOAD SYSTEM CONFORMATION FROM FILES
    system_name = str(simulation_parameters.get("system", "system")).strip()
    indexed = simulation_parameters.get("xyz_input/indexed", True)
    has_comment_line = simulation_parameters.get("xyz_input/has_comment_line", False)
    xyzfile = Path(simulation_parameters.get("xyz_input/file", system_name + ".xyz"))
    if not xyzfile.exists():
        raise FileNotFoundError(f"xyz file {xyzfile} not found")
    system_name = str(simulation_parameters.get("system", xyzfile.stem)).strip()
    symbols, coordinates, _ = last_xyz_frame(
        xyzfile, indexed=indexed, has_comment_line=has_comment_line
    )
    coordinates = coordinates.astype(fprec)
    species = np.array([PERIODIC_TABLE_REV_IDX[s] for s in symbols], dtype=np.int32)
    nat = species.shape[0]

    ## GET MASS
    mass_amu = np.array(ATOMIC_MASSES, dtype=fprec)[species]
    deuterate = simulation_parameters.get("deuterate", False)
    if deuterate:
        print("# Replacing all hydrogens with deuteriums")
        mass_amu[species == 1] *= 2.0
    mass = mass_amu * (au.MPROT * (au.FS / au.BOHR) ** 2)

    ### GET TEMPERATURE
    temperature = np.clip(simulation_parameters.get("temperature", 300.0), 1.0e-6, None)
    kT = temperature / au.KELVIN
    totmass_amu = mass_amu.sum() / 6.02214129e-1

    ### GET TOTAL CHARGE
    total_charge = simulation_parameters.get("total_charge", 0.0)

    ### ENERGY UNIT
    energy_unit_str = simulation_parameters.get("energy_unit", "kcal/mol")
    energy_unit = au.get_multiplier(energy_unit_str)

    ## SYSTEM DATA
    system_data = {
        "name": system_name,
        "nat": nat,
        "symbols": symbols,
        "species": species,
        "mass": mass,
        "temperature": temperature,
        "kT": kT,
        "totmass_amu": totmass_amu,
        "total_charge": total_charge,
        "energy_unit": energy_unit,
        "energy_unit_str": energy_unit_str,
    }

    ### Set boundary conditions
    cell = simulation_parameters.get("cell", None)
    if cell is not None:
        cell = np.array(cell, dtype=fprec).reshape(3, 3)
        reciprocal_cell = np.linalg.inv(cell)
        volume = np.abs(np.linalg.det(cell))
        print("# cell matrix:")
        for l in cell:
            print("# ", l)
        # print(cell)
        dens = totmass_amu / volume
        print("# density: ", dens.item(), " g/cm^3")
        minimum_image = simulation_parameters.get("minimum_image", True)
        estimate_pressure = simulation_parameters.get("estimate_pressure", False)
        print("# minimum_image: ", minimum_image)

        crystal_input = simulation_parameters.get("xyz_input/crystal", False)
        if crystal_input:
            coordinates = coordinates @ cell

        pbc_data = {
            "cell": cell,
            "reciprocal_cell": reciprocal_cell,
            "volume": volume,
            "minimum_image": minimum_image,
            "estimate_pressure": estimate_pressure,
        }
    else:
        pbc_data = None
    system_data["pbc"] = pbc_data

    ### PIMD
    nbeads = simulation_parameters.get("nbeads", None)
    nreplicas = simulation_parameters.get("nreplicas", None)
    if nbeads is not None:
        nbeads = int(nbeads)
        print("# nbeads: ", nbeads)
        system_data["nbeads"] = nbeads
        coordinates = np.repeat(coordinates[None, :, :], nbeads, axis=0).reshape(-1, 3)
        species = np.repeat(species[None, :], nbeads, axis=0).reshape(-1)
        bead_index = np.arange(nbeads, dtype=np.int32).repeat(nat)
        natoms = np.array([nat] * nbeads, dtype=np.int32)

        eigmat = np.zeros((nbeads, nbeads))
        for i in range(nbeads - 1):
            eigmat[i, i] = 2.0
            eigmat[i, i + 1] = -1.0
            eigmat[i + 1, i] = -1.0
        eigmat[-1, -1] = 2.0
        eigmat[0, -1] = -1.0
        eigmat[-1, 0] = -1.0
        omk, eigmat = np.linalg.eigh(eigmat)
        omk[0] = 0.0
        omk = nbeads * kT * omk**0.5 / au.FS
        for i in range(nbeads):
            if eigmat[i, 0] < 0:
                eigmat[i] *= -1.0
        eigmat = jnp.asarray(eigmat, dtype=fprec)
        system_data["omk"] = omk
        system_data["eigmat"] = eigmat
        nreplicas = None
    elif nreplicas is not None:
        nreplicas = int(nreplicas)
        print("# nreplicas: ", nreplicas)
        system_data["nreplicas"] = nreplicas
        system_data["mass"] = np.repeat(mass[None, :], nreplicas, axis=0).reshape(-1)
        system_data["species"] = np.repeat(species[None, :], nreplicas, axis=0).reshape(
            -1
        )
        coordinates = np.repeat(coordinates[None, :, :], nreplicas, axis=0).reshape(
            -1, 3
        )
        species = np.repeat(species[None, :], nreplicas, axis=0).reshape(-1)
        bead_index = np.arange(nreplicas, dtype=np.int32).repeat(nat)
        natoms = np.array([nat] * nreplicas, dtype=np.int32)
    else:
        system_data["nreplicas"] = 1
        bead_index = np.array([0] * nat, dtype=np.int32)
        natoms = np.array([nat], dtype=np.int32)

    conformation = {
        "species": species,
        "coordinates": coordinates,
        "batch_index": bead_index,
        "natoms": natoms,
        "total_charge": total_charge,
    }
    if cell is not None:
        cell = cell[None, :, :]
        reciprocal_cell = reciprocal_cell[None, :, :]
        if nbeads is not None:
            cell = np.repeat(cell, nbeads, axis=0)
            reciprocal_cell = np.repeat(reciprocal_cell, nbeads, axis=0)
        elif nreplicas is not None:
            cell = np.repeat(cell, nreplicas, axis=0)
            reciprocal_cell = np.repeat(reciprocal_cell, nreplicas, axis=0)
        conformation["cells"] = cell
        conformation["reciprocal_cells"] = reciprocal_cell

    additional_keys = simulation_parameters.get("additional_keys", {})
    for key, value in additional_keys.items():
        conformation[key] = value

    return system_data, conformation


def initialize_preprocessing(simulation_parameters, models, conformation, system_data):
    nblist_verbose = simulation_parameters.get("nblist_verbose", False)
    nblist_skin = simulation_parameters.get("nblist_skin", -1.0)
    pbc_data = system_data.get("pbc", None)

    ### CONFIGURE PREPROCESSING
<<<<<<< HEAD
    preproc_states = {}
    conformations = {}
    for model_type, model in models.items():
        preproc_state = unfreeze(model.preproc_state)
        layer_state = []
        for st in preproc_state["layers_state"]:
            stnew = unfreeze(st)
            if pbc_data is not None:
                stnew["minimum_image"] = pbc_data["minimum_image"]
            if nblist_skin > 0:
                stnew["nblist_skin"] = nblist_skin
            if "nblist_mult_size" in simulation_parameters:
                stnew["nblist_mult_size"] = simulation_parameters["nblist_mult_size"]
            if "nblist_add_neigh" in simulation_parameters:
                stnew["add_neigh"] = simulation_parameters["nblist_add_neigh"]
            layer_state.append(freeze(stnew))
        preproc_state["layers_state"] = layer_state
        preproc_state = freeze(preproc_state)

        ## initial preprocessing
        preproc_state = preproc_state.copy({"check_input": True})
        preproc_state, conformation = model.preprocessing(preproc_state, conformation)

        preproc_state = preproc_state.copy({"check_input": False})

        if nblist_verbose:
            graphs_keys = list(model._graphs_properties.keys())
            print("# graphs_keys: ", graphs_keys)
            print("# nblist state:", preproc_state)

        ### print model
        if simulation_parameters.get("print_model", False):
            print(model.summarize(example_data=conformation))
        
        preproc_states[model_type] = preproc_state
        conformations[model_type] = conformation

    return preproc_states, conformations


def initialize_system(conformation, vel, model, system_data, fprec, do_multi_step):
    ## initial energy and forces
    print("# Computing initial energy and forces")
    if do_multi_step:
        model = model['large']
        conformation = conformation['large']

    e, f, vir,_ = model._energy_and_forces_and_virial(model.variables, conformation)
    model_energy_unit = model.Ha_to_model_energy
    f = np.array(f) / model_energy_unit
    epot = np.mean(e) / model_energy_unit
    vir = np.mean(vir, axis=0) / model_energy_unit
    
    if "nbeads" in system_data:
        ek = 0.5 * jnp.sum(system_data["mass"][:, None,None] * vel[0,:,:,None]*vel[0,:,None,:],axis=0)
    else:
        ek = 0.5 * jnp.sum(system_data["mass"][:, None,None] * vel[:,:,None]*vel[:,None,:],axis=0)

    ## build system
    system = {}
    system["ek_tensor"] = ek
    system["ek"] = jnp.trace(ek)
    system["epot"] = epot
    system["vel"] = vel.astype(fprec)
    if "cells" in conformation:
        system["virial"] = vir
        system["cell"] = conformation["cells"][0]
    if "nbeads" in system_data:
        nbeads = system_data["nbeads"]
        coordinates = conformation["coordinates"].reshape(nbeads, -1, 3)
        eigx = jnp.zeros_like(coordinates).at[0].set(coordinates[0])
        system["coordinates"] = eigx
        system["forces"] = jnp.einsum(
            "in,i...->n...", system_data["eigmat"], f.reshape(nbeads, -1, 3)
        ) * (1.0 / nbeads**0.5)
    else:
        system["coordinates"] = conformation["coordinates"]
        system["forces"] = f

    return system
=======
    preproc_state = unfreeze(model.preproc_state)
    layer_state = []
    for st in preproc_state["layers_state"]:
        stnew = unfreeze(st)
        if pbc_data is not None:
            stnew["minimum_image"] = pbc_data["minimum_image"]
        if nblist_skin > 0:
            stnew["nblist_skin"] = nblist_skin
        if "nblist_mult_size" in simulation_parameters:
            stnew["nblist_mult_size"] = simulation_parameters["nblist_mult_size"]
        if "nblist_add_neigh" in simulation_parameters:
            stnew["add_neigh"] = simulation_parameters["nblist_add_neigh"]
        layer_state.append(freeze(stnew))
    preproc_state["layers_state"] = layer_state
    preproc_state = freeze(preproc_state)

    ## initial preprocessing
    preproc_state = preproc_state.copy({"check_input": True})
    preproc_state, conformation = model.preprocessing(preproc_state, conformation)

    preproc_state = preproc_state.copy({"check_input": False})

    if nblist_verbose:
        graphs_keys = list(model._graphs_properties.keys())
        print("# graphs_keys: ", graphs_keys)
        print("# nblist state:", preproc_state)

    ### print model
    if simulation_parameters.get("print_model", False):
        print(model.summarize(example_data=conformation))

    return preproc_state, conformation


>>>>>>> d2ca99f2
<|MERGE_RESOLUTION|>--- conflicted
+++ resolved
@@ -211,7 +211,6 @@
     pbc_data = system_data.get("pbc", None)
 
     ### CONFIGURE PREPROCESSING
-<<<<<<< HEAD
     preproc_states = {}
     conformations = {}
     for model_type, model in models.items():
@@ -242,84 +241,6 @@
             print("# graphs_keys: ", graphs_keys)
             print("# nblist state:", preproc_state)
 
-        ### print model
-        if simulation_parameters.get("print_model", False):
-            print(model.summarize(example_data=conformation))
-        
-        preproc_states[model_type] = preproc_state
-        conformations[model_type] = conformation
-
-    return preproc_states, conformations
-
-
-def initialize_system(conformation, vel, model, system_data, fprec, do_multi_step):
-    ## initial energy and forces
-    print("# Computing initial energy and forces")
-    if do_multi_step:
-        model = model['large']
-        conformation = conformation['large']
-
-    e, f, vir,_ = model._energy_and_forces_and_virial(model.variables, conformation)
-    model_energy_unit = model.Ha_to_model_energy
-    f = np.array(f) / model_energy_unit
-    epot = np.mean(e) / model_energy_unit
-    vir = np.mean(vir, axis=0) / model_energy_unit
-    
-    if "nbeads" in system_data:
-        ek = 0.5 * jnp.sum(system_data["mass"][:, None,None] * vel[0,:,:,None]*vel[0,:,None,:],axis=0)
-    else:
-        ek = 0.5 * jnp.sum(system_data["mass"][:, None,None] * vel[:,:,None]*vel[:,None,:],axis=0)
-
-    ## build system
-    system = {}
-    system["ek_tensor"] = ek
-    system["ek"] = jnp.trace(ek)
-    system["epot"] = epot
-    system["vel"] = vel.astype(fprec)
-    if "cells" in conformation:
-        system["virial"] = vir
-        system["cell"] = conformation["cells"][0]
-    if "nbeads" in system_data:
-        nbeads = system_data["nbeads"]
-        coordinates = conformation["coordinates"].reshape(nbeads, -1, 3)
-        eigx = jnp.zeros_like(coordinates).at[0].set(coordinates[0])
-        system["coordinates"] = eigx
-        system["forces"] = jnp.einsum(
-            "in,i...->n...", system_data["eigmat"], f.reshape(nbeads, -1, 3)
-        ) * (1.0 / nbeads**0.5)
-    else:
-        system["coordinates"] = conformation["coordinates"]
-        system["forces"] = f
-
-    return system
-=======
-    preproc_state = unfreeze(model.preproc_state)
-    layer_state = []
-    for st in preproc_state["layers_state"]:
-        stnew = unfreeze(st)
-        if pbc_data is not None:
-            stnew["minimum_image"] = pbc_data["minimum_image"]
-        if nblist_skin > 0:
-            stnew["nblist_skin"] = nblist_skin
-        if "nblist_mult_size" in simulation_parameters:
-            stnew["nblist_mult_size"] = simulation_parameters["nblist_mult_size"]
-        if "nblist_add_neigh" in simulation_parameters:
-            stnew["add_neigh"] = simulation_parameters["nblist_add_neigh"]
-        layer_state.append(freeze(stnew))
-    preproc_state["layers_state"] = layer_state
-    preproc_state = freeze(preproc_state)
-
-    ## initial preprocessing
-    preproc_state = preproc_state.copy({"check_input": True})
-    preproc_state, conformation = model.preprocessing(preproc_state, conformation)
-
-    preproc_state = preproc_state.copy({"check_input": False})
-
-    if nblist_verbose:
-        graphs_keys = list(model._graphs_properties.keys())
-        print("# graphs_keys: ", graphs_keys)
-        print("# nblist state:", preproc_state)
-
     ### print model
     if simulation_parameters.get("print_model", False):
         print(model.summarize(example_data=conformation))
@@ -327,4 +248,3 @@
     return preproc_state, conformation
 
 
->>>>>>> d2ca99f2
