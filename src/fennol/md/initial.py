from pathlib import Path

import numpy as np
import jax.numpy as jnp

from flax.core import freeze, unfreeze

from ..utils.io import last_xyz_frame


from ..models import FENNIX

from ..utils.periodic_table import PERIODIC_TABLE_REV_IDX, ATOMIC_MASSES
from ..utils.atomic_units import AtomicUnits as au
from ..utils import detect_topology,parse_cell


def load_model(simulation_parameters):

    models = {}
    models_files = {}

    large_model_file = simulation_parameters.get("model_file")
    large_model_file = Path(str(large_model_file).strip())
    models_files['large'] = large_model_file

    if 'small_model_file' in simulation_parameters:
        small_model_file = simulation_parameters.get("small_model_file")
        small_model_file = Path(str(small_model_file).strip())
        models_files['small'] = small_model_file

    for model_type, model_file in models_files.items():
        if not model_file.exists():
            raise FileNotFoundError(f"model file {model_file} not found")
        else:
            graph_config = simulation_parameters.get("graph_config", {})
            model = FENNIX.load(model_file, graph_config=graph_config)
            print(f"# {model_type} model_file: {model_file}")

        if 'energy_terms' in simulation_parameters:
            energy_terms = simulation_parameters["energy_terms"]
            if isinstance(energy_terms, str):
                energy_terms = energy_terms.split()
            model.set_energy_terms(energy_terms)
            print("# energy terms:", model.energy_terms)
        
        models[model_type] = model

    return models


def load_system_data(simulation_parameters, fprec):
    ## LOAD SYSTEM CONFORMATION FROM FILES
    system_name = str(simulation_parameters.get("system", "system")).strip()
    indexed = simulation_parameters.get("xyz_input/indexed", False)
    has_comment_line = simulation_parameters.get("xyz_input/has_comment_line", True)
    xyzfile = Path(simulation_parameters.get("xyz_input/file", system_name + ".xyz"))
    if not xyzfile.exists():
        raise FileNotFoundError(f"xyz file {xyzfile} not found")
    system_name = str(simulation_parameters.get("system", xyzfile.stem)).strip()
    symbols, coordinates, _ = last_xyz_frame(
        xyzfile, indexed=indexed, has_comment_line=has_comment_line
    )
    coordinates = coordinates.astype(fprec)
    species = np.array([PERIODIC_TABLE_REV_IDX[s] for s in symbols], dtype=np.int32)
    nat = species.shape[0]

    ## GET MASS
    mass_Da = np.array(ATOMIC_MASSES, dtype=fprec)[species]
    deuterate = simulation_parameters.get("deuterate", False)
    if deuterate:
        print("# Replacing all hydrogens with deuteriums")
        mass_Da[species == 1] *= 2.0

    totmass_Da = mass_Da.sum()

    mass = mass_Da.copy()
    hmr = simulation_parameters.get("hmr", 0)
    if hmr > 0:
        print(f"# Adding {hmr} Da to H masses and repartitioning on others for total mass conservation.")
        Hmask = species == 1
        added_mass = hmr * Hmask.sum()
        mass[Hmask] += hmr
        wmass = mass[~Hmask]
        mass[~Hmask] -= added_mass * wmass/ wmass.sum()

        assert np.isclose(mass.sum(), totmass_Da), "Mass conservation failed"

    mass = mass * (au.MPROT * (au.FS / au.BOHR) ** 2)

    ### GET TEMPERATURE
    temperature = np.clip(simulation_parameters.get("temperature", 300.0), 1.0e-6, None)
    kT = temperature / au.KELVIN

    ### GET TOTAL CHARGE
    total_charge = simulation_parameters.get("total_charge", None)
    if total_charge is None:
        total_charge = 0
    else:
        total_charge = int(total_charge)
        print("# total charge: ", total_charge,"e")

    ### ENERGY UNIT
    energy_unit_str = simulation_parameters.get("energy_unit", "kcal/mol")
    energy_unit = au.get_multiplier(energy_unit_str)

    ## SYSTEM DATA
    system_data = {
        "name": system_name,
        "nat": nat,
        "symbols": symbols,
        "species": species,
        "mass": mass,
        "mass_Da": mass_Da,
        "totmass_Da": totmass_Da,
        "temperature": temperature,
        "kT": kT,
        "total_charge": total_charge,
        "energy_unit": energy_unit,
        "energy_unit_str": energy_unit_str,
    }
    input_flags = simulation_parameters.get("model_flags", [])
    flags = {f:None for f in input_flags}

    ### Set boundary conditions
    cell = simulation_parameters.get("cell", None)
    if cell is not None:
        cell = parse_cell(cell)
        # cell = np.array(cell, dtype=fprec).reshape(3, 3)
        reciprocal_cell = np.linalg.inv(cell)
        volume = np.abs(np.linalg.det(cell))
        print("# cell matrix:")
        for l in cell:
            print("# ", l)
        # print(cell)
        dens = totmass_Da * (au.MPROT*au.GCM3) / volume
        print("# density: ", dens.item(), " g/cm^3")
        minimum_image = simulation_parameters.get("minimum_image", True)
        estimate_pressure = simulation_parameters.get("estimate_pressure", False)
        print("# minimum_image: ", minimum_image)

        crystal_input = simulation_parameters.get("xyz_input/crystal", False)
        if crystal_input:
            coordinates = coordinates @ cell

        pbc_data = {
            "cell": cell,
            "reciprocal_cell": reciprocal_cell,
            "volume": volume,
            "minimum_image": minimum_image,
            "estimate_pressure": estimate_pressure,
        }
        if minimum_image:
            flags["minimum_image"] = None
    else:
        pbc_data = None
    system_data["pbc"] = pbc_data

    ### TOPOLOGY
    topology_key = simulation_parameters.get("topology", None)
    if topology_key is not None:
        topology_key = str(topology_key).strip()
        if topology_key.lower() == "detect":
            topology = detect_topology(species,coordinates,cell=cell)
            np.savetxt(system_name +".topo", topology+1, fmt="%d")
            print("# Detected topology saved to", system_name + ".topo")
        else:
            assert Path(topology_key).exists(), f"Topology file {topology_key} not found"
            topology = np.loadtxt(topology_key, dtype=np.int32)-1
            assert topology.shape[1] == 2, "Topology file must have two columns (source, target)"
            print("# Topology loaded from", topology_key)
    else:
        topology = None
    
    system_data["topology"] = topology

    ### PIMD
    nbeads = simulation_parameters.get("nbeads", None)
    nreplicas = simulation_parameters.get("nreplicas", None)
    if nbeads is not None:
        nbeads = int(nbeads)
        print("# nbeads: ", nbeads)
        system_data["nbeads"] = nbeads
        coordinates = np.repeat(coordinates[None, :, :], nbeads, axis=0).reshape(-1, 3)
        species = np.repeat(species[None, :], nbeads, axis=0).reshape(-1)
        bead_index = np.arange(nbeads, dtype=np.int32).repeat(nat)
        natoms = np.array([nat] * nbeads, dtype=np.int32)

        eigmat = np.zeros((nbeads, nbeads))
        for i in range(nbeads - 1):
            eigmat[i, i] = 2.0
            eigmat[i, i + 1] = -1.0
            eigmat[i + 1, i] = -1.0
        eigmat[-1, -1] = 2.0
        eigmat[0, -1] = -1.0
        eigmat[-1, 0] = -1.0
        omk, eigmat = np.linalg.eigh(eigmat)
        omk[0] = 0.0
        omk = nbeads * kT * omk**0.5 / au.FS
        for i in range(nbeads):
            if eigmat[i, 0] < 0:
                eigmat[i] *= -1.0
        eigmat = jnp.asarray(eigmat, dtype=fprec)
        system_data["omk"] = omk
        system_data["eigmat"] = eigmat
        nreplicas = None
    elif nreplicas is not None:
        nreplicas = int(nreplicas)
        print("# nreplicas: ", nreplicas)
        system_data["nreplicas"] = nreplicas
        system_data["mass"] = np.repeat(mass[None, :], nreplicas, axis=0).reshape(-1)
        system_data["species"] = np.repeat(species[None, :], nreplicas, axis=0).reshape(
            -1
        )
        coordinates = np.repeat(coordinates[None, :, :], nreplicas, axis=0).reshape(
            -1, 3
        )
        species = np.repeat(species[None, :], nreplicas, axis=0).reshape(-1)
        bead_index = np.arange(nreplicas, dtype=np.int32).repeat(nat)
        natoms = np.array([nat] * nreplicas, dtype=np.int32)
    else:
        system_data["nreplicas"] = 1
        bead_index = np.array([0] * nat, dtype=np.int32)
        natoms = np.array([nat], dtype=np.int32)

    conformation = {
        "species": species,
        "coordinates": coordinates,
        "batch_index": bead_index,
        "natoms": natoms,
        "total_charge": total_charge,
    }
    if cell is not None:
        cell = cell[None, :, :]
        reciprocal_cell = reciprocal_cell[None, :, :]
        if nbeads is not None:
            cell = np.repeat(cell, nbeads, axis=0)
            reciprocal_cell = np.repeat(reciprocal_cell, nbeads, axis=0)
        elif nreplicas is not None:
            cell = np.repeat(cell, nreplicas, axis=0)
            reciprocal_cell = np.repeat(reciprocal_cell, nreplicas, axis=0)
        conformation["cells"] = cell
        conformation["reciprocal_cells"] = reciprocal_cell

    additional_keys = simulation_parameters.get("additional_keys", {})
    for key, value in additional_keys.items():
        conformation[key] = value
    
    conformation["flags"] = flags

    return system_data, conformation


def initialize_preprocessing(simulation_parameters, models, conformation, system_data):
    nblist_verbose = simulation_parameters.get("nblist_verbose", False)
    nblist_skin = simulation_parameters.get("nblist_skin", -1.0)

    ### CONFIGURE PREPROCESSING
<<<<<<< HEAD
    preproc_states = {}
    conformations = {}
    for model_type, model in models.items():
        preproc_state = unfreeze(model.preproc_state)
        layer_state = []
        for st in preproc_state["layers_state"]:
            stnew = unfreeze(st)
            if pbc_data is not None:
                stnew["minimum_image"] = pbc_data["minimum_image"]
            if nblist_skin > 0:
                stnew["nblist_skin"] = nblist_skin
            if "nblist_mult_size" in simulation_parameters:
                stnew["nblist_mult_size"] = simulation_parameters["nblist_mult_size"]
            if "nblist_add_neigh" in simulation_parameters:
                stnew["add_neigh"] = simulation_parameters["nblist_add_neigh"]
            layer_state.append(freeze(stnew))
        preproc_state["layers_state"] = layer_state
        preproc_state = freeze(preproc_state)

        ## initial preprocessing
        preproc_state = preproc_state.copy({"check_input": True})
        preproc_state, conformation = model.preprocessing(preproc_state, conformation)

        preproc_state = preproc_state.copy({"check_input": False})

        if nblist_verbose:
            graphs_keys = list(model._graphs_properties.keys())
            print("# graphs_keys: ", graphs_keys)
            print("# nblist state:", preproc_state)

        preproc_states[model_type] = preproc_state
        conformations[model_type] = conformation
=======
    preproc_state = unfreeze(model.preproc_state)
    layer_state = []
    for st in preproc_state["layers_state"]:
        stnew = unfreeze(st)
        if nblist_skin > 0:
            stnew["nblist_skin"] = nblist_skin
        if "nblist_mult_size" in simulation_parameters:
            stnew["nblist_mult_size"] = simulation_parameters["nblist_mult_size"]
        if "nblist_add_neigh" in simulation_parameters:
            stnew["add_neigh"] = simulation_parameters["nblist_add_neigh"]
        layer_state.append(freeze(stnew))
    preproc_state["layers_state"] = layer_state
    preproc_state = freeze(preproc_state)

    ## initial preprocessing
    preproc_state = preproc_state.copy({"check_input": True})
    preproc_state, conformation = model.preprocessing(preproc_state, conformation)

    preproc_state = preproc_state.copy({"check_input": False})

    if nblist_verbose:
        graphs_keys = list(model._graphs_properties.keys())
        print("# graphs_keys: ", graphs_keys)
        print("# nblist state:", preproc_state)
>>>>>>> 1fef4eee

    ### print model
    if simulation_parameters.get("print_model", False):
        print(model.summarize(example_data=conformation))

    return preproc_states, conformations


<|MERGE_RESOLUTION|>--- conflicted
+++ resolved
@@ -256,7 +256,6 @@
     nblist_skin = simulation_parameters.get("nblist_skin", -1.0)
 
     ### CONFIGURE PREPROCESSING
-<<<<<<< HEAD
     preproc_states = {}
     conformations = {}
     for model_type, model in models.items():
@@ -264,8 +263,6 @@
         layer_state = []
         for st in preproc_state["layers_state"]:
             stnew = unfreeze(st)
-            if pbc_data is not None:
-                stnew["minimum_image"] = pbc_data["minimum_image"]
             if nblist_skin > 0:
                 stnew["nblist_skin"] = nblist_skin
             if "nblist_mult_size" in simulation_parameters:
@@ -289,32 +286,6 @@
 
         preproc_states[model_type] = preproc_state
         conformations[model_type] = conformation
-=======
-    preproc_state = unfreeze(model.preproc_state)
-    layer_state = []
-    for st in preproc_state["layers_state"]:
-        stnew = unfreeze(st)
-        if nblist_skin > 0:
-            stnew["nblist_skin"] = nblist_skin
-        if "nblist_mult_size" in simulation_parameters:
-            stnew["nblist_mult_size"] = simulation_parameters["nblist_mult_size"]
-        if "nblist_add_neigh" in simulation_parameters:
-            stnew["add_neigh"] = simulation_parameters["nblist_add_neigh"]
-        layer_state.append(freeze(stnew))
-    preproc_state["layers_state"] = layer_state
-    preproc_state = freeze(preproc_state)
-
-    ## initial preprocessing
-    preproc_state = preproc_state.copy({"check_input": True})
-    preproc_state, conformation = model.preprocessing(preproc_state, conformation)
-
-    preproc_state = preproc_state.copy({"check_input": False})
-
-    if nblist_verbose:
-        graphs_keys = list(model._graphs_properties.keys())
-        print("# graphs_keys: ", graphs_keys)
-        print("# nblist state:", preproc_state)
->>>>>>> 1fef4eee
 
     ### print model
     if simulation_parameters.get("print_model", False):
