--- conflicted
+++ resolved
@@ -629,14 +629,6 @@
             else:
                 cutoff = graph["cutoff"]
         else:
-<<<<<<< HEAD
-            distances, edge_mask = inputs
-            assert (
-                self.cutoff is not None
-            ), "cutoff must be specified if no graph is given"
-            # edge_mask = distances < self.cutoff
-            cutoff = self.cutoff
-=======
             # distances = inputs
             if len(inputs) == 3:
                 distances, edge_mask, cutoff = inputs
@@ -647,7 +639,6 @@
                 ), "cutoff must be specified if no graph is given"
                 # edge_mask = distances < self.cutoff
                 cutoff = self.cutoff
->>>>>>> 50d6bbb4
 
         if self.switch_start > 1.0e-5:
             assert (
