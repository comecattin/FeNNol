--- conflicted
+++ resolved
@@ -138,11 +138,8 @@
                         if k+"_mask" in d:
                             output[k+"_mask"].append(np.asarray(d[k+"_mask"]))
                 atom_shift += nat
-<<<<<<< HEAD
-=======
 
             
->>>>>>> ef84ea97
             for k, v in output.items():
                 if v[0].ndim == 0:
                     output[k] = np.stack(v)
@@ -175,11 +172,8 @@
                 output["total_charge"].append(total_charge)
                 if extract_all_keys:
                     for k, v in d.items():
-<<<<<<< HEAD
-=======
                         if k == "total_charge":
                             continue
->>>>>>> ef84ea97
                         v_array = np.array(v)
                         # Shift atom number if necessary
                         if k.endswith("_atidx"):
@@ -203,10 +197,7 @@
                         if k+"_mask" in d:
                             output[k+"_mask"].append(np.asarray(d[k+"_mask"]))
                 atom_shift += nat
-<<<<<<< HEAD
-=======
-
->>>>>>> ef84ea97
+
             for k, v in output.items():
                 try:
                     if v[0].ndim == 0:
