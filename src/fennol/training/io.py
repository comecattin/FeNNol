import io
import json
import os
import pickle
<<<<<<< HEAD
import sys
from collections import defaultdict
from typing import Callable, Dict, List, Optional, Tuple, Union

import numpy as np
import yaml
=======
import glob
>>>>>>> 57ebd694
from flax import traverse_util

from .databases import DBDataset, H5Dataset
from ..models.preprocessing import AtomPadding

<<<<<<< HEAD
=======
import json
import yaml

>>>>>>> 57ebd694
try:
    import tomlkit
except ImportError:
    tomlkit = None

try:
    from torch.utils.data import DataLoader
except ImportError:
    raise ImportError(
        "PyTorch is required for training. Install the CPU version from https://pytorch.org/get-started/locally/"
    )

from ..models import FENNIX


def load_configuration(config_file: str) -> Dict[str, any]:
    if config_file.endswith(".json"):
        parameters = json.load(open(config_file))
    elif config_file.endswith(".yaml") or config_file.endswith(".yml"):
        parameters = yaml.load(open(config_file), Loader=yaml.FullLoader)
    elif tomlkit is not None and config_file.endswith(".toml"):
        parameters = tomlkit.loads(open(config_file).read())
    else:
        supported_formats = [".json", ".yaml", ".yml"]
        if tomlkit is not None:
            supported_formats.append(".toml")
        raise ValueError(
            f"Unknown config file format. Supported formats: {supported_formats}"
        )
    return parameters


<<<<<<< HEAD
def load_dataset(training_parameters, rename_refs=[], infinite_iterator=True):
=======
def load_dataset(training_parameters, rename_refs=[], infinite_iterator=False, atom_padding=False,ref_keys=None,split_data_inputs=False):
>>>>>>> 57ebd694
    """
    Load a dataset from a pickle file.

    And return two iterators for training and validation batches.

    Args:
        training_parameters (dict): A dictionary with the following keys:
            - 'dspath': str. Path to the pickle file containing the dataset.
            - 'batch_size': int. Number of samples per batch.
        rename_refs (list, optional): A list of strings with the names
                of the reference properties to rename.
            Default is an empty list.

    Returns
    -------
        tuple: A tuple of two infinite iterators,
            one for training batches and one for validation batches.
            For each element in the batch, we expect a "species" key with
                the atomic numbers of the atoms in the system.
                Arrays are concatenated along the first axis and
                the following keys are added to distinguish between the systems:
                    - 'natoms': np.ndarray.
                        Array with the number of atoms in each system.
                    - 'batch_index': np.ndarray.
                        Array with the index of the system to which each atom
            if the keys "forces", "total_energy", "atomic_energies"
            or any of the elements in rename_refs are present,
            the keys are renamed by prepending "true_" to the key name.
    """
<<<<<<< HEAD
    rename_refs = set(
        ["forces", "total_energy", "atomic_energies"] + list(rename_refs)
        )
    pbc_training = training_parameters.get("pbc_training", False)

    if pbc_training:
        print("Periodic boundary conditions are active.")
        length_nopbc = training_parameters.get("length_nopbc", 1000.0)
        minimum_image = training_parameters.get("minimum_image", False)
        ase_nblist = training_parameters.get("ase_nblist", False)

        def collate_fn(batch):
=======
    # rename_refs = set(["forces", "total_energy", "atomic_energies"] + list(rename_refs))
    rename_refs = set(list(rename_refs))
    pbc_training = training_parameters.get("pbc_training", False)

    additional_input_keys = set(training_parameters.get("additional_input_keys", []))
    extract_all_keys = ref_keys is None
    if ref_keys is not None:
        ref_keys = set(ref_keys)

    if pbc_training:
        print("Periodic boundary conditions are active.")
        length_nopbc = training_parameters.get("length_nopbc", 1000.0)

        def collate_fn_(batch):
>>>>>>> 57ebd694
            output = defaultdict(list)
            atom_shift = 0
            for i, d in enumerate(batch):
                nat = d["species"].shape[0]
                
                output["natoms"].append(np.asarray([nat]))
                output["batch_index"].append(np.asarray([i] * nat))
                if "total_charge" not in d:
                    output["total_charge"].append(np.asarray(0.0, dtype=np.float32))
                if "cell" not in d:
                    cell = np.asarray(
<<<<<<< HEAD
                        [[length_nopbc, 0.0, 0.0],
                         [0.0, length_nopbc, 0.0],
                         [0.0, 0.0, length_nopbc]]
=======
                        [
                            [length_nopbc, 0.0, 0.0],
                            [0.0, length_nopbc, 0.0],
                            [0.0, 0.0, length_nopbc],
                        ]
>>>>>>> 57ebd694
                    )
                else:
                    cell = np.asarray(d["cell"])
                output["cells"].append(cell.reshape(1, 3, 3))

<<<<<<< HEAD
                for k, v in d.items():
                    if k == "cell":
                        continue
                    v_array = np.asarray(v)
                    # Shift atom number if necessary
                    if k.endswith("_atidx"):
                        v_array += atom_shift
                    output[k].append(v_array)
                atom_shift += nat 
=======
                if extract_all_keys:
                    for k, v in d.items():
                        if k == "cell":
                            continue
                        output[k].append(np.asarray(v))
                else:
                    output["species"].append(np.asarray(d["species"]))
                    output["coordinates"].append(np.asarray(d["coordinates"]))
                    for k in additional_input_keys:
                        output[k].append(np.asarray(d[k]))
                    for k in ref_keys:
                        output[k].append(np.asarray(d[k]))
                        if k+"_mask" in d:
                            output[k+"_mask"].append(np.asarray(d[k+"_mask"]))
>>>>>>> 57ebd694
            for k, v in output.items():
                if v[0].ndim == 0:
                    output[k] = np.stack(v)
                else:
                    output[k] = np.concatenate(v, axis=0)
            for key in rename_refs:
<<<<<<< HEAD
                if key in output:
                    output["true_" + key] = output.pop(key)

            output["minimum_image"] = minimum_image
            output["ase_nblist"] = ase_nblist
=======
               if key in output:
                   output["true_" + key] = output.pop(key)

>>>>>>> 57ebd694
            output["training_flag"] = True
            return output

    else:

        def collate_fn_(batch):
            output = defaultdict(list)
            atom_shift = 0
            for i, d in enumerate(batch):
                if "cell" in d:
                    raise ValueError(
                        "Activate pbc_training to use periodic boundary conditions."
                    )
                nat = d["species"].shape[0]
                output["natoms"].append(np.asarray([nat]))
                output["batch_index"].append(np.asarray([i] * nat))
<<<<<<< HEAD
                for k, v in d.items():
                    v_array = np.array(v)
                    # Shift atom number if necessary
                    if k.endswith("_atidx"):
                        v_array = v_array + atom_shift
                    output[k].append(v_array)

                atom_shift += nat
            for k, v in output.items():
                if v[0].ndim == 0:
                    output[k] = np.stack(v)
=======
                if "total_charge" not in d:
                    output["total_charge"].append(np.asarray([0.0], dtype=np.float32))
                if extract_all_keys:
                    for k, v in d.items():
                        output[k].append(np.asarray(v))
>>>>>>> 57ebd694
                else:
                    output["species"].append(np.asarray(d["species"]))
                    output["coordinates"].append(np.asarray(d["coordinates"]))
                    for k in additional_input_keys:
                        output[k].append(np.asarray(d[k]))
                    for k in ref_keys:
                        output[k].append(np.asarray(d[k]))
                        if k+"_mask" in d:
                            output[k+"_mask"].append(np.asarray(d[k+"_mask"]))
            for k, v in output.items():
                try:
                    if v[0].ndim == 0:
                        output[k] = np.stack(v)
                    else:
                        output[k] = np.concatenate(v, axis=0)
                except Exception as e:
                    raise Exception(f"Error in key {k}: {e}")
            for key in rename_refs:
<<<<<<< HEAD
                if key in output:
                    output["true_" + key] = output.pop(key)

            output["training_flag"] = True
=======
               if key in output:
                   output["true_" + key] = output.pop(key)

            output["training_flag"] = True
            return output
    
    collate_layers = [collate_fn_]
    
    ### collate preprocessing
    if atom_padding:
        padder = AtomPadding()
        padder_state = padder.init()
        def collate_with_padding(batch):
            padder_state_up,output = padder(padder_state,batch)
            padder_state.update(padder_state_up)
>>>>>>> 57ebd694
            return output
        
        collate_layers.append(collate_with_padding)

    if split_data_inputs:
        input_keys = [
            "species",
            "coordinates",
            "natoms",
            "batch_index",
            "training_flag",
            "total_charge",
        ]
        if pbc_training:
            input_keys += ["cells"]
        if atom_padding:
            input_keys += ["true_atoms","true_sys"]
        input_keys += additional_input_keys
        input_keys = set(input_keys)

        def collate_split(batch):
            inputs = {}
            refs = {}
            for k,v in batch.items():
                if k in input_keys:
                    inputs[k] = v
                else:
                    refs[k] = v
            return inputs,refs
        collate_layers.append(collate_split)
    

    ### apply all collate preprocessing
    if len(collate_layers)==1:
        collate_fn = collate_layers[0]
    else:
        def collate_fn(batch):
            for layer in collate_layers:
                batch = layer(batch)
            return batch


    # dspath = "dataset_ani1ccx.pkl"
    dspath = training_parameters.get("dspath", None)
    if dspath is None:
        raise ValueError("Dataset path 'training/dspath' should be specified.")
    print(f"Loading dataset from {dspath}...", end="")
    # print(f"   the following keys will be renamed if present : {rename_refs}")
    sharded_training = False
    if dspath.endswith(".db"):
        dataset = {}
        dataset["training"] = DBDataset(dspath, table="training")
        dataset["validation"] = DBDataset(dspath, table="validation")
    elif dspath.endswith(".h5") or dspath.endswith(".hdf5"):
        dataset = {}
        dataset["training"] = H5Dataset(dspath, table="training")
        dataset["validation"] = H5Dataset(dspath, table="validation")
    elif dspath.endswith(".pkl") or dspath.endswith(".pickle"):
        with open(dspath, "rb") as f:
            dataset = pickle.load(f)
    elif os.path.isdir(dspath):
        dataset = {}
        with open(dspath+"/validation.pkl", "rb") as f:
            dataset["validation"] = pickle.load(f)
        sharded_training = True
    else:
        raise ValueError(
            f"Unknown dataset format. Supported formats: '.db', '.h5', '.pkl', '.pickle'"
        )
    print(" done.")
    

    ### BUILD DATALOADERS
    batch_size = training_parameters.get("batch_size", 16)
    shuffle = training_parameters.get("shuffle_dataset", True)
    dataloader_validation = DataLoader(
        dataset["validation"],
        batch_size=batch_size,
        shuffle=shuffle,
        collate_fn=collate_fn,
    )
<<<<<<< HEAD
    dataloader_training = DataLoader(
        dataset["training"],
        batch_size=batch_size,
        shuffle=shuffle,
        collate_fn=collate_fn
    )

    print("Dataset loaded.")
=======
    if sharded_training:
        files = sorted(glob.glob(dspath+"/training_*.pkl"))
        nshards = len(files)
        print(f"Found {nshards} dataset shards.")
        def iterate_sharded_dataset():
            indices = np.arange(nshards)
            if shuffle:
                np.random.shuffle(indices)
            for i in indices:
                filename = files[i]
                print(f"# Loading dataset shard from {filename}...", end="")
                with open(filename, "rb") as f:
                    dataset = pickle.load(f)
                print(" done.")
                dataloader = DataLoader(
                    dataset,
                    batch_size=batch_size,
                    shuffle=shuffle,
                    collate_fn=collate_fn,
                )
                for batch in dataloader:
                    yield batch
    
        class DataLoaderSharded:
            def __iter__(self):
                return iterate_sharded_dataset()
        dataloader_training = DataLoaderSharded()
    else:
        dataloader_training = DataLoader(
            dataset["training"],
            batch_size=batch_size,
            shuffle=shuffle,
            collate_fn=collate_fn,
        )
>>>>>>> 57ebd694

    if not infinite_iterator:
        return dataloader_training, dataloader_validation

    def next_batch_factory(dataloader):
        while True:
            yield from dataloader

    validation_iterator = next_batch_factory(dataloader_validation)
    training_iterator = next_batch_factory(dataloader_training)

    return training_iterator, validation_iterator


def load_model(
    parameters: Dict[str, any],
    model_file: Optional[str] = None,
    rng_key: Optional[str] = None,
) -> FENNIX:
    """
    Load a FENNIX model from a file or create a new one.

    Args:
        parameters (dict): A dictionary of parameters for the model.
        model_file (str, optional): The path to a saved model file to load.

    Returns
    -------
        FENNIX: A FENNIX model object.
    """
    print_model = parameters["training"].get("print_model", False)
    if model_file is None:
        model_file = parameters.get("model_file", None)
    if model_file is not None and os.path.exists(model_file):
        model = FENNIX.load(model_file, use_atom_padding=False)
        if print_model:
            print(model.summarize())
        print(f"Restored model from '{model_file}'.")
    else:
        assert (
            rng_key is not None
        ), "rng_key must be specified if model_file is not provided."
        model_params = parameters["model"]
        if isinstance(model_params, str):
            assert os.path.exists(model_params), f"Model file '{model_params}' not found."
            model = FENNIX.load(model_params, use_atom_padding=False)
            print(f"Restored model from '{model_params}'.")
        else:
            model = FENNIX(**model_params, rng_key=rng_key, use_atom_padding=False)
        if print_model:
            print(model.summarize())
    return model


def copy_parameters(variables, variables_ref, params):
    def merge_params(full_path_, v, v_ref):
        full_path = "/".join(full_path_[1:]).lower()
        status = (False, "")
        for path in params:
            if full_path.startswith(path.lower()) and len(path) > len(status[1]):
                status = (True, path)
        return v_ref if status[0] else v

    flat = traverse_util.flatten_dict(variables, keep_empty_nodes=False)
    flat_ref = traverse_util.flatten_dict(variables_ref, keep_empty_nodes=False)
    return traverse_util.unflatten_dict(
        {
            k: merge_params(k, v, flat_ref[k]) if k in flat_ref else v
            for k, v in flat.items()
        }
    )


class TeeLogger(object):
    def __init__(self, name):
        self.file = io.TextIOWrapper(open(name, "wb"), write_through=True)
        self.stdout = None

    def __del__(self):
        self.close()

    def write(self, data):
        self.file.write(data)
        self.stdout.write(data)
        self.flush()

    def close(self):
        self.file.close()

    def flush(self):
        self.file.flush()

    def bind_stdout(self):
        if isinstance(sys.stdout, TeeLogger):
            raise ValueError("stdout already bound to a Tee instance.")
        if self.stdout is not None:
            raise ValueError("stdout already bound.")
        self.stdout = sys.stdout
        sys.stdout = self

    def unbind_stdout(self):
        if self.stdout is None:
            raise ValueError("stdout is not bound.")
        sys.stdout = self.stdout<|MERGE_RESOLUTION|>--- conflicted
+++ resolved
@@ -2,27 +2,18 @@
 import json
 import os
 import pickle
-<<<<<<< HEAD
 import sys
 from collections import defaultdict
-from typing import Callable, Dict, List, Optional, Tuple, Union
-
-import numpy as np
-import yaml
-=======
+import pickle
 import glob
->>>>>>> 57ebd694
 from flax import traverse_util
 
 from .databases import DBDataset, H5Dataset
 from ..models.preprocessing import AtomPadding
 
-<<<<<<< HEAD
-=======
 import json
 import yaml
 
->>>>>>> 57ebd694
 try:
     import tomlkit
 except ImportError:
@@ -55,11 +46,7 @@
     return parameters
 
 
-<<<<<<< HEAD
-def load_dataset(training_parameters, rename_refs=[], infinite_iterator=True):
-=======
 def load_dataset(training_parameters, rename_refs=[], infinite_iterator=False, atom_padding=False,ref_keys=None,split_data_inputs=False):
->>>>>>> 57ebd694
     """
     Load a dataset from a pickle file.
 
@@ -89,20 +76,6 @@
             or any of the elements in rename_refs are present,
             the keys are renamed by prepending "true_" to the key name.
     """
-<<<<<<< HEAD
-    rename_refs = set(
-        ["forces", "total_energy", "atomic_energies"] + list(rename_refs)
-        )
-    pbc_training = training_parameters.get("pbc_training", False)
-
-    if pbc_training:
-        print("Periodic boundary conditions are active.")
-        length_nopbc = training_parameters.get("length_nopbc", 1000.0)
-        minimum_image = training_parameters.get("minimum_image", False)
-        ase_nblist = training_parameters.get("ase_nblist", False)
-
-        def collate_fn(batch):
-=======
     # rename_refs = set(["forces", "total_energy", "atomic_energies"] + list(rename_refs))
     rename_refs = set(list(rename_refs))
     pbc_training = training_parameters.get("pbc_training", False)
@@ -117,7 +90,6 @@
         length_nopbc = training_parameters.get("length_nopbc", 1000.0)
 
         def collate_fn_(batch):
->>>>>>> 57ebd694
             output = defaultdict(list)
             atom_shift = 0
             for i, d in enumerate(batch):
@@ -129,33 +101,16 @@
                     output["total_charge"].append(np.asarray(0.0, dtype=np.float32))
                 if "cell" not in d:
                     cell = np.asarray(
-<<<<<<< HEAD
-                        [[length_nopbc, 0.0, 0.0],
-                         [0.0, length_nopbc, 0.0],
-                         [0.0, 0.0, length_nopbc]]
-=======
                         [
                             [length_nopbc, 0.0, 0.0],
                             [0.0, length_nopbc, 0.0],
                             [0.0, 0.0, length_nopbc],
                         ]
->>>>>>> 57ebd694
                     )
                 else:
                     cell = np.asarray(d["cell"])
                 output["cells"].append(cell.reshape(1, 3, 3))
 
-<<<<<<< HEAD
-                for k, v in d.items():
-                    if k == "cell":
-                        continue
-                    v_array = np.asarray(v)
-                    # Shift atom number if necessary
-                    if k.endswith("_atidx"):
-                        v_array += atom_shift
-                    output[k].append(v_array)
-                atom_shift += nat 
-=======
                 if extract_all_keys:
                     for k, v in d.items():
                         if k == "cell":
@@ -170,24 +125,15 @@
                         output[k].append(np.asarray(d[k]))
                         if k+"_mask" in d:
                             output[k+"_mask"].append(np.asarray(d[k+"_mask"]))
->>>>>>> 57ebd694
             for k, v in output.items():
                 if v[0].ndim == 0:
                     output[k] = np.stack(v)
                 else:
                     output[k] = np.concatenate(v, axis=0)
             for key in rename_refs:
-<<<<<<< HEAD
-                if key in output:
-                    output["true_" + key] = output.pop(key)
-
-            output["minimum_image"] = minimum_image
-            output["ase_nblist"] = ase_nblist
-=======
                if key in output:
                    output["true_" + key] = output.pop(key)
 
->>>>>>> 57ebd694
             output["training_flag"] = True
             return output
 
@@ -204,25 +150,11 @@
                 nat = d["species"].shape[0]
                 output["natoms"].append(np.asarray([nat]))
                 output["batch_index"].append(np.asarray([i] * nat))
-<<<<<<< HEAD
-                for k, v in d.items():
-                    v_array = np.array(v)
-                    # Shift atom number if necessary
-                    if k.endswith("_atidx"):
-                        v_array = v_array + atom_shift
-                    output[k].append(v_array)
-
-                atom_shift += nat
-            for k, v in output.items():
-                if v[0].ndim == 0:
-                    output[k] = np.stack(v)
-=======
                 if "total_charge" not in d:
                     output["total_charge"].append(np.asarray([0.0], dtype=np.float32))
                 if extract_all_keys:
                     for k, v in d.items():
                         output[k].append(np.asarray(v))
->>>>>>> 57ebd694
                 else:
                     output["species"].append(np.asarray(d["species"]))
                     output["coordinates"].append(np.asarray(d["coordinates"]))
@@ -241,12 +173,6 @@
                 except Exception as e:
                     raise Exception(f"Error in key {k}: {e}")
             for key in rename_refs:
-<<<<<<< HEAD
-                if key in output:
-                    output["true_" + key] = output.pop(key)
-
-            output["training_flag"] = True
-=======
                if key in output:
                    output["true_" + key] = output.pop(key)
 
@@ -262,7 +188,6 @@
         def collate_with_padding(batch):
             padder_state_up,output = padder(padder_state,batch)
             padder_state.update(padder_state_up)
->>>>>>> 57ebd694
             return output
         
         collate_layers.append(collate_with_padding)
@@ -344,16 +269,6 @@
         shuffle=shuffle,
         collate_fn=collate_fn,
     )
-<<<<<<< HEAD
-    dataloader_training = DataLoader(
-        dataset["training"],
-        batch_size=batch_size,
-        shuffle=shuffle,
-        collate_fn=collate_fn
-    )
-
-    print("Dataset loaded.")
-=======
     if sharded_training:
         files = sorted(glob.glob(dspath+"/training_*.pkl"))
         nshards = len(files)
@@ -388,7 +303,9 @@
             shuffle=shuffle,
             collate_fn=collate_fn,
         )
->>>>>>> 57ebd694
+    dataloader_training = DataLoader(
+        dataset["training"], batch_size=batch_size, shuffle=shuffle, collate_fn=collate_fn
+    )
 
     if not infinite_iterator:
         return dataloader_training, dataloader_validation
